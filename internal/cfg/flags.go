// Copyright 2015 - 2017 Ka-Hing Cheung
// Copyright 2015 - 2017 Google Inc. All Rights Reserved.
// Copyright 2021 Yandex LLC
//
// Licensed under the Apache License, Version 2.0 (the "License");
// you may not use this file except in compliance with the License.
// You may obtain a copy of the License at
//
//     http://www.apache.org/licenses/LICENSE-2.0
//
// Unless required by applicable law or agreed to in writing, software
// distributed under the License is distributed on an "AS IS" BASIS,
// WITHOUT WARRANTIES OR CONDITIONS OF ANY KIND, either express or implied.
// See the License for the specific language governing permissions and
// limitations under the License.

package cfg

import (
	"io"
	"os"
	"runtime"
	"strconv"
	"strings"
	"syscall"
	"text/tabwriter"
	"text/template"
	"time"

	"github.com/urfave/cli"
)

<<<<<<< HEAD
var GEESEFS_VERSION string = "0.40.5"
=======
const GEESEFS_VERSION = "0.40.7"
>>>>>>> 2b974d95

var flagCategories map[string]string

// Set up custom help text for goofys; in particular the usage section.
func filterCategory(flags []cli.Flag, category string) (ret []cli.Flag) {
	for _, f := range flags {
		if flagCategories[f.GetName()] == category {
			ret = append(ret, f)
		}
	}
	return
}

var VersionHash string
var FuseOptions string

func NewApp() (app *cli.App) {
	cli.AppHelpTemplate = `NAME:
   {{.Name}} - {{.Usage}}

USAGE:
   {{.Name}} {{if .Flags}}[global options]{{end}} bucket[:prefix] mountpoint
   {{if .Version}}
VERSION:
   {{.Version}}
   {{end}}{{if len .Authors}}
AUTHOR(S):
   {{range .Authors}}{{ . }}{{end}}
   {{end}}{{if .Commands}}
COMMANDS:
   {{range .Commands}}{{join .Names ", "}}{{ "\t" }}{{.Usage}}
   {{end}}{{end}}{{if .Flags}}
GLOBAL OPTIONS:
   {{range category .Flags ""}}{{.}}
   {{end}}
TUNING OPTIONS:
   {{range category .Flags "tuning"}}{{.}}
   {{end}}
S3 OPTIONS:
   {{range category .Flags "aws"}}{{.}}
   {{end}}
MISC OPTIONS:
   {{range category .Flags "misc"}}{{.}}
   {{end}}{{end}}
`+FuseOptions+`{{if .Copyright }}COPYRIGHT:
   {{.Copyright}}
   {{end}}
`

	uid, gid := MyUserAndGroup()

	s3Default := (&S3Config{}).Init()

	fsFlags := []cli.Flag{
		/////////////////////////
		// File system
		/////////////////////////

		cli.StringSliceFlag{
			Name:  "o",
			Usage: "Additional system-specific mount options. Be careful!",
		},

		cli.StringFlag{
			Name: "cache",
			Usage: "Directory to use for data cache. (default: off)",
		},

		cli.IntFlag{
			Name:  "dir-mode",
			Value: 0755,
			Usage: "Permission bits for directories. (default: 0755)",
		},

		cli.IntFlag{
			Name:  "file-mode",
			Value: 0644,
			Usage: "Permission bits for files. (default: 0644)",
		},

		cli.IntFlag{
			Name:  "cache-file-mode",
			Value: 0644,
			Usage: "Permission bits for disk cache files. (default: 0644)",
		},

		cli.IntFlag{
			Name:  "uid",
			Value: uid,
			Usage: "UID owner of all inodes.",
		},

		cli.IntFlag{
			Name:  "gid",
			Value: gid,
			Usage: "GID owner of all inodes.",
		},

		cli.IntFlag{
			Name:  "setuid",
			Value: uid,
			Usage: "Drop root privileges and change to this user ID (defaults to --uid).",
		},

		cli.IntFlag{
			Name:  "setgid",
			Value: gid,
			Usage: "Drop root group and change to this group ID (defaults to --gid).",
		},
	}

	s3Flags := []cli.Flag{
		/////////////////////////
		// S3
		/////////////////////////

		cli.StringFlag{
			Name:  "endpoint",
			Value: "https://storage.yandexcloud.net",
			Usage: "The S3 endpoint to connect to." +
				" Possible values: http://127.0.0.1:8081/, https://s3.amazonaws.com",
		},

		cli.StringFlag{
			Name:  "project-id",
			Value: "",
			Usage: "Project ID for Ceph multi-tenancy bucket sharing (bucket syntax project-id:bucket-name)",
		},

		cli.BoolFlag{
			Name:  "iam",
			Usage: "Try to authenticate automatically using VM metadata service (Yandex Cloud / IMDSv1 / GCP)",
		},

		cli.StringFlag{
			Name:  "iam-header",
			Value: "X-YaCloud-SubjectToken",
			Usage: "The header to use for authenticating with IAM token",
		},

		cli.StringFlag{
			Name:  "iam-flavor",
			Value: "gcp",
			Usage: "Instance metadata service flavor: gcp or imdsv1",
		},

		cli.StringFlag{
			Name:  "iam-url",
			Value: "",
			Usage: "Custom instance metadata service URL",
		},

		cli.StringFlag{
			Name:  "region",
			Value: s3Default.Region,
			Usage: "The region to connect to. Usually this is auto-detected." +
				" Possible values: us-east-1, us-west-1, us-west-2, eu-west-1, " +
				"eu-central-1, ap-southeast-1, ap-southeast-2, ap-northeast-1, " +
				"sa-east-1, cn-north-1",
		},

		cli.BoolFlag{
			Name:  "requester-pays",
			Usage: "Whether to allow access to requester-pays buckets (default: off)",
		},

		cli.StringFlag{
			Name:  "storage-class",
			Value: s3Default.StorageClass,
			Usage: "The type of storage to use when writing objects." +
				" Possible values: REDUCED_REDUNDANCY, STANDARD, STANDARD_IA.",
		},

		cli.Uint64Flag{
			Name:  "cold-min-size",
			Usage: "Objects smaller than this size will be stored in STANDARD if STANDARD_IA (cold storage) is selected as default.",
		},

		cli.StringFlag{
			Name:  "profile",
			Usage: "Use a named profile from $HOME/.aws/credentials instead of \"default\"",
		},

		cli.StringSliceFlag{
			Name:  "shared-config",
			Usage: "Use different shared configuration file(s) instead of $HOME/.aws/credentials and $HOME/.aws/config",
		},

		cli.BoolFlag{
			Name:  "use-content-type",
			Usage: "Set Content-Type according to file extension and /etc/mime.types (default: off)",
		},

		/// http://docs.aws.amazon.com/AmazonS3/latest/API/RESTObjectPUT.html
		/// See http://docs.aws.amazon.com/AmazonS3/latest/dev/UsingServerSideEncryption.html
		cli.BoolFlag{
			Name:  "sse",
			Usage: "Enable basic server-side encryption at rest (SSE-S3) in S3 for all writes (default: off)",
		},

		cli.StringFlag{
			Name:  "sse-kms",
			Usage: "Enable KMS encryption (SSE-KMS) for all writes using this particular KMS `key-id`. Leave blank to Use the account's CMK - customer master key (default: off)",
			Value: "",
		},

		cli.StringFlag{
			Name:  "sse-c",
			Usage: "Enable server-side encryption using this base64-encoded key (default: off)",
			Value: "",
		},

		cli.BoolFlag{
			Name:  "no-checksum",
			Usage: "Disable content MD5 and SHA256 checksums for performance (default: off)",
		},

		cli.StringFlag{
			Name:  "list-type",
			Usage: "Listing type to use: ext-v1 (yandex only), 2 or 1 (default: ext-v1 for yandex, 1 for others)",
			Value: "",
		},

		cli.StringFlag{
			Name:  "multipart-age",
			Usage: "Multipart uploads older than this value will be deleted on start",
			Value: "48h",
		},

		cli.IntFlag{
			Name:  "multipart-copy-threshold",
			Usage: "Threshold for switching from single-part to multipart object copy in MB. Maximum for AWS S3 is 5 GB",
			Value: 128,
		},

		/// http://docs.aws.amazon.com/AmazonS3/latest/dev/acl-overview.html#canned-acl
		cli.StringFlag{
			Name:  "acl",
			Usage: "The canned ACL to apply to the object. Possible values: private, public-read, public-read-write, authenticated-read, aws-exec-read, bucket-owner-read, bucket-owner-full-control (default: off)",
			Value: "",
		},

		cli.BoolFlag{
			Name:  "subdomain",
			Usage: "Enable subdomain mode of S3",
		},

		cli.IntFlag{
			Name:  "sdk-max-retries",
			Value: 3,
			Usage: "Maximum number of AWS SDK request retries.",
		},

		cli.DurationFlag{
			Name:  "sdk-min-retry-delay",
			Value: 30 * time.Millisecond,
			Usage: "Minimum delay for AWS SDK retries of temporary request failures.",
		},

		cli.DurationFlag{
			Name:  "sdk-max-retry-delay",
			Value: 300 * time.Second,
			Usage: "Maximum delay for AWS SDK retries of temporary request failures.",
		},

		cli.DurationFlag{
			Name:  "sdk-min-throttle-delay",
			Value: 500 * time.Millisecond,
			Usage: "Minimum delay for AWS SDK retries of throttled requests (429, 502, 503, 504).",
		},

		cli.DurationFlag{
			Name:  "sdk-max-throttle-delay",
			Value: 300 * time.Second,
			Usage: "Maximum delay for AWS SDK retries of throttled requests.",
		},
	}

	tuningFlags := []cli.Flag{
		/////////////////////////
		// Tuning
		/////////////////////////

		cli.IntFlag{
			Name:  "memory-limit",
			Usage: "Maximum memory in MB to use for data cache",
			Value: 1000,
		},

		cli.IntFlag{
			Name:  "entry-limit",
			Usage: "Maximum metadata entries to cache in memory (1 entry uses ~1 KB of memory)",
			Value: 100000,
		},

		cli.IntFlag{
			Name:  "gc-interval",
			Usage: "Force garbage collection after this amount of data buffer allocations",
			Value: 250,
		},

		cli.BoolFlag{
			Name:  "cheap",
			Usage: "Reduce S3 operation costs at the expense of some performance (default: off)",
		},

		cli.BoolFlag{
			Name:  "no-implicit-dir",
			Usage: "Assume all directory objects (\"dir/\") exist (default: off)",
		},

		cli.BoolFlag{
			Name:  "no-dir-object",
			Usage: "Do not create and check directory objects (\"dir/\") (default: off)",
		},

		cli.IntFlag{
			Name:  "max-flushers",
			Value: 16,
			Usage: "How much parallel requests should be used for flushing changes to server",
		},

		cli.IntFlag{
			Name:  "max-parallel-parts",
			Value: 8,
			Usage: "How much parallel requests out of the total number can be used for large part uploads."+
				" Large parts take more bandwidth so they usually require less parallelism",
		},

		cli.IntFlag{
			Name:  "max-parallel-copy",
			Value: 16,
			Usage: "How much parallel unmodified part copy requests should be used."+
				" This limit is separate from max-flushers",
		},

		cli.IntFlag{
			Name:  "read-ahead",
			Value: 5*1024,
			Usage: "How much data in KB should be pre-loaded with every read by default",
		},

		cli.IntFlag{
			Name:  "small-read-count",
			Value: 4,
			Usage: "Number of last reads within a single file handle to be checked for being random",
		},

		cli.IntFlag{
			Name:  "small-read-cutoff",
			Value: 128,
			Usage: "Maximum average size of last reads in KB to trigger \"small\" readahead",
		},

		cli.IntFlag{
			Name:  "read-ahead-small",
			Value: 128,
			Usage: "Smaller readahead size in KB to be used when small random reads are detected",
		},

		cli.IntFlag{
			Name:  "large-read-cutoff",
			Value: 20*1024,
			Usage: "Amount of linear read in KB after which the \"large\" readahead should be triggered",
		},

		cli.IntFlag{
			Name:  "read-ahead-large",
			Value: 100*1024,
			Usage: "Larger readahead size in KB to be used when long linear reads are detected",
		},

		cli.IntFlag{
			Name:  "read-ahead-parallel",
			Value: 20*1024,
			Usage: "Larger readahead will be triggered in parallel chunks of this size in KB",
		},

		cli.IntFlag{
			Name:  "read-merge",
			Value: 512,
			Usage: "Two HTTP requests required to satisfy a read will be merged into one" +
				" if they're at most this number of KB away",
		},

		cli.IntFlag{
			Name:  "single-part",
			Value: 5,
			Usage: "Maximum size of an object in MB to upload it as a single part." +
				" Can't be less than 5 MB",
		},

		cli.StringFlag{
			Name:  "part-sizes",
			Value: "5:1000,25:1000,125",
			Usage: "Part sizes in MB. Total part count is always 10000 in S3."+
				" Default is 1000 5 MB parts, then 1000 25 MB parts" +
				" and then 125 MB for the rest of parts",
		},

		cli.BoolFlag{
			Name:  "enable-patch",
			Usage: "Use PATCH method to upload object data changes to s3. Yandex only. (default: off)",
		},

		cli.BoolFlag{
			Name:  "drop-patch-conflicts",
			Usage: "Drop local changes in case of conflicting concurrent PATCH updates. (default: off)",
		},

		cli.IntFlag{
			Name:  "max-merge-copy",
			Value: 0,
			Usage: "If non-zero, allow to compose larger parts up to this number of megabytes" +
				" in size from existing unchanged parts when doing server-side part copy."+
				" Must be left at 0 for Yandex S3",
		},

		cli.BoolFlag{
			Name:  "ignore-fsync",
			Usage: "Do not wait until changes are persisted to the server on fsync() call (default: off)",
		},

		cli.BoolFlag{
			Name:  "fsync-on-close",
			Usage: "Wait until changes are persisted to the server when closing file (default: off)",
		},

		cli.BoolFlag{
			Name:  "enable-perms",
			Usage: "Enable permissions, user and group ID." +
				" Only works correctly if your S3 returns UserMetadata in listings (default: off)",
		},

		cli.BoolFlag{
			Name:  "enable-specials",
			Usage: "Enable special file support (sockets, devices, named pipes)." +
				" Only works correctly if your S3 returns UserMetadata in listings (default: on for Yandex, off for others)",
		},

		cli.BoolFlag{
			Name:  "no-specials",
			Usage: "Disable special file support (sockets, devices, named pipes).",
		},

		cli.BoolFlag{
			Name:  "enable-mtime",
			Usage: "Enable modification time preservation." +
				" Only works correctly if your S3 returns UserMetadata in listings (default: off)",
		},

		cli.BoolFlag{
			Name:  "disable-xattr",
			Usage: "Disable extended attributes. Improves performance of very long directory listings",
		},

		cli.StringFlag{
			Name:  "uid-attr",
			Value: "uid",
			Usage: "User ID metadata attribute name",
		},

		cli.StringFlag{
			Name:  "gid-attr",
			Value: "gid",
			Usage: "Group ID metadata attribute name",
		},

		cli.StringFlag{
			Name:  "mode-attr",
			Value: "mode",
			Usage: "File mode (permissions & special file flags) metadata attribute name",
		},

		cli.StringFlag{
			Name:  "rdev-attr",
			Value: "rdev",
			Usage: "Block/character device number metadata attribute name",
		},

		cli.StringFlag{
			Name:  "mtime-attr",
			Value: "mtime",
			Usage: "File modification time (UNIX time) metadata attribute name",
		},

		cli.StringFlag{
			Name:  "symlink-attr",
			Value: "--symlink-target",
			Usage: "Symbolic link target metadata attribute name." +
				" Only works correctly if your S3 returns UserMetadata in listings",
		},

		cli.StringFlag{
			Name:  "refresh-attr",
			Value: ".invalidate",
			Usage: "Setting xattr with this name, without user. prefix, " +
				" refreshes the cache of the file or directory.",
		},

		cli.DurationFlag{
			Name:  "stat-cache-ttl",
			Value: time.Minute,
			Usage: "How long to cache file metadata.",
		},

		cli.DurationFlag{
			Name:  "http-timeout",
			Value: 30 * time.Second,
			Usage: "Set the timeout on HTTP requests to S3",
		},

		cli.DurationFlag{
			Name:  "retry-interval",
			Value: 30 * time.Second,
			Usage: "Retry unsuccessful writes after this time",
		},

		cli.DurationFlag{
			Name:  "read-retry-interval",
			Value: 1 * time.Second,
			Usage: "Initial interval for retrying unsuccessful reads",
		},

		cli.Float64Flag{
			Name:  "read-retry-mul",
			Value: 2,
			Usage: "Increase read retry interval this number of times on each unsuccessful attempt",
		},

		cli.DurationFlag{
			Name:  "read-retry-max-interval",
			Value: 60 * time.Second,
			Usage: "Maximum interval for retrying unsuccessful reads",
		},

		cli.IntFlag{
			Name:  "read-retry-attempts",
			Value: 0,
			Usage: "Maximum read retry attempts (0 means unlimited)",
		},

		cli.IntFlag{
			Name:  "cache-popular-threshold",
			Value: 3,
			Usage: "Value of the read counter after which a cached file is started being treated as 'popular'",
		},

		cli.IntFlag{
			Name:  "cache-max-hits",
			Value: 6,
			Usage: "Maximum value of the cache read counter for a file",
		},

		cli.IntFlag{
			Name:  "cache-age-interval",
			Value: 4096,
			Usage: "Number of reads after which read counters are decremented for all files",
		},

		cli.IntFlag{
			Name:  "cache-age-decrement",
			Value: 1,
			Usage: "Decrement amount",
		},

		cli.IntFlag{
			Name:  "cache-to-disk-hits",
			Value: 2,
			Usage: "Minimum value of the read counter to cache file on disk",
		},

		cli.IntFlag{
			Name:  "max-disk-cache-fd",
			Value: 512,
			Usage: "Simultaneously opened cache file descriptor limit",
		},
	}

	if runtime.GOOS == "windows" {
		tuningFlags = append(tuningFlags, cli.StringFlag{
			Name:  "refresh-filename",
			Value: ".invalidate",
			Usage: "Trying to open a file with this name refreshes the cache of its directory.",
		})
		tuningFlags = append(tuningFlags, cli.StringFlag{
			Name:  "flush-filename",
			Value: ".fsyncdir",
			Usage: "Trying to open a file with this name flushes the cache of its directory to server.",
		})
	}

	debugFlags := []cli.Flag{
		/////////////////////////
		// Debugging
		/////////////////////////

		cli.BoolFlag{
			Name:  "debug",
			Usage: "Enable generic debugging output.",
		},

		cli.BoolFlag{
			Name:  "debug_fuse",
			Usage: "Enable fuse-related debugging output.",
		},

		cli.BoolFlag{
			Name:  "debug_s3",
			Usage: "Enable S3-related debugging output.",
		},

		cli.StringFlag{
			Name:  "pprof",
			Usage: "Specify port or host:port to enable pprof HTTP profiler on that port.",
			Value: "",
		},

		cli.BoolFlag{
			Name:  "f",
			Usage: "Run geesefs in foreground.",
		},

		cli.StringFlag{
			Name:  "log-file",
			Usage: "Redirect logs to file, 'stderr' (default for foreground) or 'syslog' (default for background).",
			Value: "",
		},

		cli.DurationFlag{
			Name:  "print-stats",
			Value: 30 * time.Second,
			Usage: "I/O statistics printing interval. Set to 0 to disable.",
		},

		cli.BoolFlag{
			Name:  "debug_grpc",
			Usage: "Enable grpc logging in cluster mode.",
		},
	}

	clusterFlags := []cli.Flag{
		cli.BoolFlag{
			Name: "cluster",
			Usage: "Enable cluster mode.",
		},

		cli.BoolFlag{
			Name: "grpc-reflection",
			Usage: "Enable grpc reflection (--cluster flag required).",
		},

		cli.StringFlag{
			Name: "cluster-me",
			Usage: "<node-id>:<address> to communicate with this node (--cluster flag required).",
		},

		cli.StringSliceFlag{
			Name: "cluster-peer",
			Usage: "List of all cluster nodes in format <node-id>:<address> (--cluster flag required).",
		},
	}

	app = &cli.App{
		Name:     "geesefs",
		Version:  GEESEFS_VERSION,
		Usage:    "Mount an S3 bucket locally",
		HideHelp: true,
		Writer:   os.Stderr,
		Flags:    append(append(append(append(append([]cli.Flag{
			cli.BoolFlag{
				Name:  "help, h",
				Usage: "Print this help text and exit successfully.",
			},
		}, fsFlags...), s3Flags...), tuningFlags...), debugFlags...), clusterFlags...),
	}

	var funcMap = template.FuncMap{
		"category": filterCategory,
		"join":     strings.Join,
	}

	flagCategories = map[string]string{}
	flagCategories["help"] = "misc"
	flagCategories["h"] = "misc"

	for _, f := range s3Flags {
		for _, n := range strings.Split(f.GetName(), ",") {
			flagCategories[strings.Trim(n, " ")] = "aws"
		}
	}
	for _, f := range tuningFlags {
		for _, n := range strings.Split(f.GetName(), ",") {
			flagCategories[strings.Trim(n, " ")] = "tuning"
		}
	}
	for _, f := range debugFlags {
		for _, n := range strings.Split(f.GetName(), ",") {
			flagCategories[strings.Trim(n, " ")] = "misc"
		}
	}

	cli.HelpPrinter = func(w io.Writer, templ string, data interface{}) {
		w = tabwriter.NewWriter(w, 1, 8, 2, ' ', 0)
		var tmplGet = template.Must(template.New("help").Funcs(funcMap).Parse(templ))
		tmplGet.Execute(w, app)
	}

	return
}

func parsePartSizes(s string) (result []PartSizeConfig) {
	partSizes := strings.Split(s, ",")
	totalCount := uint64(0)
	for pi, ps := range partSizes {
		a := strings.Split(ps, ":")
		size, err := strconv.ParseUint(a[0], 10, 32)
		if err != nil {
			panic("Incorrect syntax for --part-sizes")
		}
		count := uint64(0)
		if len(a) > 1 {
			count, err = strconv.ParseUint(a[1], 10, 32)
			if err != nil {
				panic("Incorrect syntax for --part-sizes")
			}
		}
		if count == 0 {
			if pi < len(partSizes)-1 {
				panic("Part count may be omitted only for the last interval")
			}
			count = 10000-totalCount
		}
		totalCount += count
		if totalCount > 10000 {
			panic("Total part count must be 10000")
		}
		if size < 5 {
			panic("Minimum part size is 5 MB")
		}
		if size > 5*1024 {
			panic("Maximum part size is 5 GB")
		}
		result = append(result, PartSizeConfig{
			PartSize: size*1024*1024,
			PartCount: count,
		})
	}
	return
}

func parseNode(s string) *NodeConfig {
	parts := strings.SplitN(s, ":", 2)
	if len(parts) != 2 {
		panic("Incorrect syntax for node config, should be: <node-id>:<address>")
	}
	nodeId, err := strconv.ParseUint(parts[0], 10, 64)
	if err != nil {
		panic("Incorrect syntax for node config, <node-id> shoud be uint64")
	}
	return &NodeConfig{
		Id: nodeId,
		Address: parts[1],
	}
}

// PopulateFlags adds the flags accepted by run to the supplied flag set, returning the
// variables into which the flags will parse.
func PopulateFlags(c *cli.Context) (ret *FlagStorage) {
	singlePart := c.Int("single-part")
	if singlePart < 5 {
		singlePart = 5
	}

	flags := &FlagStorage{
		// File system
		MountOptions:           c.StringSlice("o"),
		DirMode:                os.FileMode(c.Int("dir-mode")),
		FileMode:               os.FileMode(c.Int("file-mode")),
		Uid:                    uint32(c.Int("uid")),
		Gid:                    uint32(c.Int("gid")),
		Setuid:                 c.Int("setuid"),
		Setgid:                 c.Int("setgid"),

		// Tuning,
		MemoryLimit:            uint64(1024*1024*c.Int("memory-limit")),
		EntryLimit:             c.Int("entry-limit"),
		GCInterval:             uint64(1024*1024*c.Int("gc-interval")),
		Cheap:                  c.Bool("cheap"),
		ExplicitDir:            c.Bool("no-implicit-dir"),
		NoDirObject:            c.Bool("no-dir-object"),
		MaxFlushers:            int64(c.Int("max-flushers")),
		MaxParallelParts:       c.Int("max-parallel-parts"),
		MaxParallelCopy:        c.Int("max-parallel-copy"),
		StatCacheTTL:           c.Duration("stat-cache-ttl"),
		HTTPTimeout:            c.Duration("http-timeout"),
		RetryInterval:          c.Duration("retry-interval"),
		ReadRetryInterval:      c.Duration("read-retry-interval"),
		ReadRetryMultiplier:    c.Float64("read-retry-mul"),
		ReadRetryMax:           c.Duration("read-retry-max-interval"),
		ReadRetryAttempts:      c.Int("read-retry-attempts"),
		ReadAheadKB:            uint64(c.Int("read-ahead")),
		SmallReadCount:         uint64(c.Int("small-read-count")),
		SmallReadCutoffKB:      uint64(c.Int("small-read-cutoff")),
		ReadAheadSmallKB:       uint64(c.Int("read-ahead-small")),
		LargeReadCutoffKB:      uint64(c.Int("large-read-cutoff")),
		ReadAheadLargeKB:       uint64(c.Int("read-ahead-large")),
		ReadAheadParallelKB:    uint64(c.Int("read-ahead-parallel")),
		ReadMergeKB:            uint64(c.Int("read-merge")),
		SinglePartMB:           uint64(singlePart),
		MaxMergeCopyMB:         uint64(c.Int("max-merge-copy")),
		IgnoreFsync:            c.Bool("ignore-fsync"),
		FsyncOnClose:           c.Bool("fsync-on-close"),
		EnablePerms:            c.Bool("enable-perms"),
		EnableSpecials:         c.Bool("enable-specials"),
		EnableMtime:            c.Bool("enable-mtime"),
		DisableXattr:           c.Bool("disable-xattr"),
		UidAttr:                c.String("uid-attr"),
		GidAttr:                c.String("gid-attr"),
		FileModeAttr:           c.String("mode-attr"),
		RdevAttr:               c.String("rdev-attr"),
		MtimeAttr:              c.String("mtime-attr"),
		SymlinkAttr:            c.String("symlink-attr"),
		RefreshAttr:            c.String("refresh-attr"),
		CachePath:              c.String("cache"),
		MaxDiskCacheFD:         int64(c.Int("max-disk-cache-fd")),
		CacheFileMode:          os.FileMode(c.Int("cache-file-mode")),
		UsePatch:               c.Bool("enable-patch"),
		DropPatchConflicts:     c.Bool("drop-patch-conflicts"),

		// Common Backend Config
		Endpoint:               c.String("endpoint"),
		UseContentType:         c.Bool("use-content-type"),

		// Debugging,
		DebugMain:              c.Bool("debug"),
		DebugFuse:              c.Bool("debug_fuse"),
		DebugS3:                c.Bool("debug_s3"),
		Foreground:             c.Bool("f"),
		LogFile:                c.String("log-file"),
		StatsInterval:          c.Duration("print-stats"),
		PProf:                  c.String("pprof"),
		DebugGrpc:              c.Bool("debug_grpc"),

		// Cluster Mode
		ClusterMode:            c.Bool("cluster"),
		ClusterGrpcReflection:  c.Bool("grpc-reflection"),
	}

	if runtime.GOOS == "windows" {
		flags.RefreshFilename = c.String("refresh-filename")
		flags.FlushFilename = c.String("flush-filename")
	}

	flags.PartSizes = parsePartSizes(c.String("part-sizes"))

	if flags.ClusterMode {
		flags.ClusterMe = parseNode(c.String("cluster-me"))

		for _, peer := range c.StringSlice("cluster-peer") {
			flags.ClusterPeers = append(flags.ClusterPeers, parseNode(peer))
		}
	}

	// S3 by default, if not initialized in api/api.go
	if flags.Backend == nil {
		flags.Backend = (&S3Config{}).Init()
		config, _ := flags.Backend.(*S3Config)
		config.Region        = c.String("region")
		config.RegionSet     = c.IsSet("region")
		config.ProjectId     = c.String("project-id")
		config.RequesterPays = c.Bool("requester-pays")
		config.StorageClass  = c.String("storage-class")
		config.ColdMinSize   = c.Uint64("cold-min-size")
		config.Profile       = c.String("profile")
		config.SharedConfig  = c.StringSlice("shared-config")
		config.UseSSE        = c.Bool("sse")
		config.UseKMS        = c.IsSet("sse-kms")
		config.KMSKeyID      = c.String("sse-kms")
		config.SseC          = c.String("sse-c")
		config.ACL           = c.String("acl")
		config.Subdomain     = c.Bool("subdomain")
		config.NoChecksum    = c.Bool("no-checksum")
		config.UseIAM        = c.Bool("iam")
		config.IAMHeader     = c.String("iam-header")
		config.IAMFlavor     = c.String("iam-flavor")
		config.IAMUrl        = c.String("iam-url")
		config.MultipartAge  = c.Duration("multipart-age")
		if config.IAMFlavor != "gcp" && config.IAMFlavor != "imdsv1" {
			panic("Unknown --iam-flavor: "+config.IAMFlavor)
		}
		listType := c.String("list-type")
		isYandex := strings.Contains(flags.Endpoint, "yandex")
		if isYandex && !c.IsSet("no-specials") {
			flags.EnableSpecials = true
		}
		if listType == "" {
			if isYandex {
				listType = "ext-v1"
			} else {
				listType = "1"
			}
		}
		config.ListV1Ext     = listType == "ext-v1"
		config.ListV2        = listType == "2"

		config.MultipartCopyThreshold = uint64(c.Int("multipart-copy-threshold")) * 1024 * 1024

		config.SDKMaxRetries = c.Int("sdk-max-retries")
		config.SDKMinRetryDelay = c.Duration("sdk-min-retry-delay")
		config.SDKMaxRetryDelay = c.Duration("sdk-max-retry-delay")
		config.SDKMinThrottleDelay = c.Duration("sdk-min-throttle-delay")
		config.SDKMaxThrottleDelay = c.Duration("sdk-max-throttle-delay")

		// KMS implies SSE
		if config.UseKMS {
			config.UseSSE = true
		}
	}

	if c.IsSet("no-specials") {
		flags.EnableSpecials = false
	}

	if syscall.Getuid() == 0 && !c.IsSet("setuid") && flags.Uid != 0 {
		flags.Setuid = int(flags.Uid)
	}
	if syscall.Getgid() == 0 && !c.IsSet("setgid") && flags.Gid != 0 {
		flags.Setgid = int(flags.Gid)
	}

	flags.MountPointArg = c.Args()[1]
	flags.MountPoint = flags.MountPointArg
	var err error

	defer func() {
		if err != nil {
			flags.Cleanup()
		}
	}()

	if !flags.ClusterMode && flags.ClusterGrpcReflection {
		return nil
	}

	if flags.ClusterMode != (flags.ClusterMe != nil) {
		return nil
	}

	if flags.ClusterMode != (flags.ClusterPeers != nil) {
		return nil
	}

	return flags
}

func MessageMountFlags(args []string) (ret []string) {
	if len(args) == 5 && args[3] == "-o" {
		// looks like it's coming from fstab!
		mountOptions := ""
		ret = append(ret, args[0])

		for _, p := range strings.Split(args[4], ",") {
			if strings.HasPrefix(p, "-") {
				ret = append(ret, p)
			} else {
				mountOptions += p
				mountOptions += ","
			}
		}

		if len(mountOptions) != 0 {
			// remove trailing ,
			mountOptions = mountOptions[:len(mountOptions)-1]
			ret = append(ret, "-o")
			ret = append(ret, mountOptions)
		}

		ret = append(ret, args[1])
		ret = append(ret, args[2])
	} else {
		return args
	}

	return
}

func DefaultFlags() *FlagStorage {
	uid, gid := MyUserAndGroup()
	return &FlagStorage{
		DirMode:                0755,
		FileMode:               0644,
		CacheFileMode:          0644,
		Uid:                    uint32(uid),
		Gid:                    uint32(gid),
		Setuid:                 uid,
		Setgid:                 gid,
		Endpoint:               "https://storage.yandexcloud.net",
		Backend:                (&S3Config{}).Init(),
		MemoryLimit:            1000 * 1024 * 1024,
		EntryLimit:             100000,
		GCInterval:             250 * 1024 * 1024,
		MaxFlushers:            16,
		MaxParallelParts:       8,
		MaxParallelCopy:        16,
		ReadAheadKB:            5 * 1024,
		SmallReadCount:         4,
		SmallReadCutoffKB:      128,
		ReadAheadSmallKB:       128,
		LargeReadCutoffKB:      20 * 1024,
		ReadAheadLargeKB:       100 * 1024,
		ReadAheadParallelKB:    20 * 1024,
		ReadMergeKB:            512,
		SinglePartMB:           5,
		MaxMergeCopyMB:         0,
		UidAttr:                "uid",
		GidAttr:                "gid",
		FileModeAttr:           "mode",
		RdevAttr:               "rdev",
		MtimeAttr:              "mtime",
		SymlinkAttr:            "--symlink-target",
		RefreshAttr:            ".invalidate",
		StatCacheTTL:           30 * time.Second,
		HTTPTimeout:            30 * time.Second,
		RetryInterval:          30 * time.Second,
		MaxDiskCacheFD:         512,
		RefreshFilename:        ".invalidate",
		FlushFilename:          ".fsyncdir",
		PartSizes: []PartSizeConfig{
			{PartSize: 5 * 1024 * 1024, PartCount: 1000},
			{PartSize: 25 * 1024 * 1024, PartCount: 1000},
			{PartSize: 125 * 1024 * 1024, PartCount: 8000},
		},
	}
}<|MERGE_RESOLUTION|>--- conflicted
+++ resolved
@@ -30,11 +30,7 @@
 	"github.com/urfave/cli"
 )
 
-<<<<<<< HEAD
-var GEESEFS_VERSION string = "0.40.5"
-=======
-const GEESEFS_VERSION = "0.40.7"
->>>>>>> 2b974d95
+const GEESEFS_VERSION string = "0.40.7"
 
 var flagCategories map[string]string
 
@@ -79,7 +75,7 @@
 MISC OPTIONS:
    {{range category .Flags "misc"}}{{.}}
    {{end}}{{end}}
-`+FuseOptions+`{{if .Copyright }}COPYRIGHT:
+` + FuseOptions + `{{if .Copyright }}COPYRIGHT:
    {{.Copyright}}
    {{end}}
 `
@@ -99,7 +95,7 @@
 		},
 
 		cli.StringFlag{
-			Name: "cache",
+			Name:  "cache",
 			Usage: "Directory to use for data cache. (default: off)",
 		},
 
@@ -360,20 +356,20 @@
 		cli.IntFlag{
 			Name:  "max-parallel-parts",
 			Value: 8,
-			Usage: "How much parallel requests out of the total number can be used for large part uploads."+
+			Usage: "How much parallel requests out of the total number can be used for large part uploads." +
 				" Large parts take more bandwidth so they usually require less parallelism",
 		},
 
 		cli.IntFlag{
 			Name:  "max-parallel-copy",
 			Value: 16,
-			Usage: "How much parallel unmodified part copy requests should be used."+
+			Usage: "How much parallel unmodified part copy requests should be used." +
 				" This limit is separate from max-flushers",
 		},
 
 		cli.IntFlag{
 			Name:  "read-ahead",
-			Value: 5*1024,
+			Value: 5 * 1024,
 			Usage: "How much data in KB should be pre-loaded with every read by default",
 		},
 
@@ -397,19 +393,19 @@
 
 		cli.IntFlag{
 			Name:  "large-read-cutoff",
-			Value: 20*1024,
+			Value: 20 * 1024,
 			Usage: "Amount of linear read in KB after which the \"large\" readahead should be triggered",
 		},
 
 		cli.IntFlag{
 			Name:  "read-ahead-large",
-			Value: 100*1024,
+			Value: 100 * 1024,
 			Usage: "Larger readahead size in KB to be used when long linear reads are detected",
 		},
 
 		cli.IntFlag{
 			Name:  "read-ahead-parallel",
-			Value: 20*1024,
+			Value: 20 * 1024,
 			Usage: "Larger readahead will be triggered in parallel chunks of this size in KB",
 		},
 
@@ -430,7 +426,7 @@
 		cli.StringFlag{
 			Name:  "part-sizes",
 			Value: "5:1000,25:1000,125",
-			Usage: "Part sizes in MB. Total part count is always 10000 in S3."+
+			Usage: "Part sizes in MB. Total part count is always 10000 in S3." +
 				" Default is 1000 5 MB parts, then 1000 25 MB parts" +
 				" and then 125 MB for the rest of parts",
 		},
@@ -449,7 +445,7 @@
 			Name:  "max-merge-copy",
 			Value: 0,
 			Usage: "If non-zero, allow to compose larger parts up to this number of megabytes" +
-				" in size from existing unchanged parts when doing server-side part copy."+
+				" in size from existing unchanged parts when doing server-side part copy." +
 				" Must be left at 0 for Yandex S3",
 		},
 
@@ -464,13 +460,13 @@
 		},
 
 		cli.BoolFlag{
-			Name:  "enable-perms",
+			Name: "enable-perms",
 			Usage: "Enable permissions, user and group ID." +
 				" Only works correctly if your S3 returns UserMetadata in listings (default: off)",
 		},
 
 		cli.BoolFlag{
-			Name:  "enable-specials",
+			Name: "enable-specials",
 			Usage: "Enable special file support (sockets, devices, named pipes)." +
 				" Only works correctly if your S3 returns UserMetadata in listings (default: on for Yandex, off for others)",
 		},
@@ -481,7 +477,7 @@
 		},
 
 		cli.BoolFlag{
-			Name:  "enable-mtime",
+			Name: "enable-mtime",
 			Usage: "Enable modification time preservation." +
 				" Only works correctly if your S3 returns UserMetadata in listings (default: off)",
 		},
@@ -678,22 +674,22 @@
 
 	clusterFlags := []cli.Flag{
 		cli.BoolFlag{
-			Name: "cluster",
+			Name:  "cluster",
 			Usage: "Enable cluster mode.",
 		},
 
 		cli.BoolFlag{
-			Name: "grpc-reflection",
+			Name:  "grpc-reflection",
 			Usage: "Enable grpc reflection (--cluster flag required).",
 		},
 
 		cli.StringFlag{
-			Name: "cluster-me",
+			Name:  "cluster-me",
 			Usage: "<node-id>:<address> to communicate with this node (--cluster flag required).",
 		},
 
 		cli.StringSliceFlag{
-			Name: "cluster-peer",
+			Name:  "cluster-peer",
 			Usage: "List of all cluster nodes in format <node-id>:<address> (--cluster flag required).",
 		},
 	}
@@ -704,7 +700,7 @@
 		Usage:    "Mount an S3 bucket locally",
 		HideHelp: true,
 		Writer:   os.Stderr,
-		Flags:    append(append(append(append(append([]cli.Flag{
+		Flags: append(append(append(append(append([]cli.Flag{
 			cli.BoolFlag{
 				Name:  "help, h",
 				Usage: "Print this help text and exit successfully.",
@@ -766,7 +762,7 @@
 			if pi < len(partSizes)-1 {
 				panic("Part count may be omitted only for the last interval")
 			}
-			count = 10000-totalCount
+			count = 10000 - totalCount
 		}
 		totalCount += count
 		if totalCount > 10000 {
@@ -779,7 +775,7 @@
 			panic("Maximum part size is 5 GB")
 		}
 		result = append(result, PartSizeConfig{
-			PartSize: size*1024*1024,
+			PartSize:  size * 1024 * 1024,
 			PartCount: count,
 		})
 	}
@@ -796,7 +792,7 @@
 		panic("Incorrect syntax for node config, <node-id> shoud be uint64")
 	}
 	return &NodeConfig{
-		Id: nodeId,
+		Id:      nodeId,
 		Address: parts[1],
 	}
 }
@@ -811,77 +807,77 @@
 
 	flags := &FlagStorage{
 		// File system
-		MountOptions:           c.StringSlice("o"),
-		DirMode:                os.FileMode(c.Int("dir-mode")),
-		FileMode:               os.FileMode(c.Int("file-mode")),
-		Uid:                    uint32(c.Int("uid")),
-		Gid:                    uint32(c.Int("gid")),
-		Setuid:                 c.Int("setuid"),
-		Setgid:                 c.Int("setgid"),
+		MountOptions: c.StringSlice("o"),
+		DirMode:      os.FileMode(c.Int("dir-mode")),
+		FileMode:     os.FileMode(c.Int("file-mode")),
+		Uid:          uint32(c.Int("uid")),
+		Gid:          uint32(c.Int("gid")),
+		Setuid:       c.Int("setuid"),
+		Setgid:       c.Int("setgid"),
 
 		// Tuning,
-		MemoryLimit:            uint64(1024*1024*c.Int("memory-limit")),
-		EntryLimit:             c.Int("entry-limit"),
-		GCInterval:             uint64(1024*1024*c.Int("gc-interval")),
-		Cheap:                  c.Bool("cheap"),
-		ExplicitDir:            c.Bool("no-implicit-dir"),
-		NoDirObject:            c.Bool("no-dir-object"),
-		MaxFlushers:            int64(c.Int("max-flushers")),
-		MaxParallelParts:       c.Int("max-parallel-parts"),
-		MaxParallelCopy:        c.Int("max-parallel-copy"),
-		StatCacheTTL:           c.Duration("stat-cache-ttl"),
-		HTTPTimeout:            c.Duration("http-timeout"),
-		RetryInterval:          c.Duration("retry-interval"),
-		ReadRetryInterval:      c.Duration("read-retry-interval"),
-		ReadRetryMultiplier:    c.Float64("read-retry-mul"),
-		ReadRetryMax:           c.Duration("read-retry-max-interval"),
-		ReadRetryAttempts:      c.Int("read-retry-attempts"),
-		ReadAheadKB:            uint64(c.Int("read-ahead")),
-		SmallReadCount:         uint64(c.Int("small-read-count")),
-		SmallReadCutoffKB:      uint64(c.Int("small-read-cutoff")),
-		ReadAheadSmallKB:       uint64(c.Int("read-ahead-small")),
-		LargeReadCutoffKB:      uint64(c.Int("large-read-cutoff")),
-		ReadAheadLargeKB:       uint64(c.Int("read-ahead-large")),
-		ReadAheadParallelKB:    uint64(c.Int("read-ahead-parallel")),
-		ReadMergeKB:            uint64(c.Int("read-merge")),
-		SinglePartMB:           uint64(singlePart),
-		MaxMergeCopyMB:         uint64(c.Int("max-merge-copy")),
-		IgnoreFsync:            c.Bool("ignore-fsync"),
-		FsyncOnClose:           c.Bool("fsync-on-close"),
-		EnablePerms:            c.Bool("enable-perms"),
-		EnableSpecials:         c.Bool("enable-specials"),
-		EnableMtime:            c.Bool("enable-mtime"),
-		DisableXattr:           c.Bool("disable-xattr"),
-		UidAttr:                c.String("uid-attr"),
-		GidAttr:                c.String("gid-attr"),
-		FileModeAttr:           c.String("mode-attr"),
-		RdevAttr:               c.String("rdev-attr"),
-		MtimeAttr:              c.String("mtime-attr"),
-		SymlinkAttr:            c.String("symlink-attr"),
-		RefreshAttr:            c.String("refresh-attr"),
-		CachePath:              c.String("cache"),
-		MaxDiskCacheFD:         int64(c.Int("max-disk-cache-fd")),
-		CacheFileMode:          os.FileMode(c.Int("cache-file-mode")),
-		UsePatch:               c.Bool("enable-patch"),
-		DropPatchConflicts:     c.Bool("drop-patch-conflicts"),
+		MemoryLimit:         uint64(1024 * 1024 * c.Int("memory-limit")),
+		EntryLimit:          c.Int("entry-limit"),
+		GCInterval:          uint64(1024 * 1024 * c.Int("gc-interval")),
+		Cheap:               c.Bool("cheap"),
+		ExplicitDir:         c.Bool("no-implicit-dir"),
+		NoDirObject:         c.Bool("no-dir-object"),
+		MaxFlushers:         int64(c.Int("max-flushers")),
+		MaxParallelParts:    c.Int("max-parallel-parts"),
+		MaxParallelCopy:     c.Int("max-parallel-copy"),
+		StatCacheTTL:        c.Duration("stat-cache-ttl"),
+		HTTPTimeout:         c.Duration("http-timeout"),
+		RetryInterval:       c.Duration("retry-interval"),
+		ReadRetryInterval:   c.Duration("read-retry-interval"),
+		ReadRetryMultiplier: c.Float64("read-retry-mul"),
+		ReadRetryMax:        c.Duration("read-retry-max-interval"),
+		ReadRetryAttempts:   c.Int("read-retry-attempts"),
+		ReadAheadKB:         uint64(c.Int("read-ahead")),
+		SmallReadCount:      uint64(c.Int("small-read-count")),
+		SmallReadCutoffKB:   uint64(c.Int("small-read-cutoff")),
+		ReadAheadSmallKB:    uint64(c.Int("read-ahead-small")),
+		LargeReadCutoffKB:   uint64(c.Int("large-read-cutoff")),
+		ReadAheadLargeKB:    uint64(c.Int("read-ahead-large")),
+		ReadAheadParallelKB: uint64(c.Int("read-ahead-parallel")),
+		ReadMergeKB:         uint64(c.Int("read-merge")),
+		SinglePartMB:        uint64(singlePart),
+		MaxMergeCopyMB:      uint64(c.Int("max-merge-copy")),
+		IgnoreFsync:         c.Bool("ignore-fsync"),
+		FsyncOnClose:        c.Bool("fsync-on-close"),
+		EnablePerms:         c.Bool("enable-perms"),
+		EnableSpecials:      c.Bool("enable-specials"),
+		EnableMtime:         c.Bool("enable-mtime"),
+		DisableXattr:        c.Bool("disable-xattr"),
+		UidAttr:             c.String("uid-attr"),
+		GidAttr:             c.String("gid-attr"),
+		FileModeAttr:        c.String("mode-attr"),
+		RdevAttr:            c.String("rdev-attr"),
+		MtimeAttr:           c.String("mtime-attr"),
+		SymlinkAttr:         c.String("symlink-attr"),
+		RefreshAttr:         c.String("refresh-attr"),
+		CachePath:           c.String("cache"),
+		MaxDiskCacheFD:      int64(c.Int("max-disk-cache-fd")),
+		CacheFileMode:       os.FileMode(c.Int("cache-file-mode")),
+		UsePatch:            c.Bool("enable-patch"),
+		DropPatchConflicts:  c.Bool("drop-patch-conflicts"),
 
 		// Common Backend Config
-		Endpoint:               c.String("endpoint"),
-		UseContentType:         c.Bool("use-content-type"),
+		Endpoint:       c.String("endpoint"),
+		UseContentType: c.Bool("use-content-type"),
 
 		// Debugging,
-		DebugMain:              c.Bool("debug"),
-		DebugFuse:              c.Bool("debug_fuse"),
-		DebugS3:                c.Bool("debug_s3"),
-		Foreground:             c.Bool("f"),
-		LogFile:                c.String("log-file"),
-		StatsInterval:          c.Duration("print-stats"),
-		PProf:                  c.String("pprof"),
-		DebugGrpc:              c.Bool("debug_grpc"),
+		DebugMain:     c.Bool("debug"),
+		DebugFuse:     c.Bool("debug_fuse"),
+		DebugS3:       c.Bool("debug_s3"),
+		Foreground:    c.Bool("f"),
+		LogFile:       c.String("log-file"),
+		StatsInterval: c.Duration("print-stats"),
+		PProf:         c.String("pprof"),
+		DebugGrpc:     c.Bool("debug_grpc"),
 
 		// Cluster Mode
-		ClusterMode:            c.Bool("cluster"),
-		ClusterGrpcReflection:  c.Bool("grpc-reflection"),
+		ClusterMode:           c.Bool("cluster"),
+		ClusterGrpcReflection: c.Bool("grpc-reflection"),
 	}
 
 	if runtime.GOOS == "windows" {
@@ -903,28 +899,28 @@
 	if flags.Backend == nil {
 		flags.Backend = (&S3Config{}).Init()
 		config, _ := flags.Backend.(*S3Config)
-		config.Region        = c.String("region")
-		config.RegionSet     = c.IsSet("region")
-		config.ProjectId     = c.String("project-id")
+		config.Region = c.String("region")
+		config.RegionSet = c.IsSet("region")
+		config.ProjectId = c.String("project-id")
 		config.RequesterPays = c.Bool("requester-pays")
-		config.StorageClass  = c.String("storage-class")
-		config.ColdMinSize   = c.Uint64("cold-min-size")
-		config.Profile       = c.String("profile")
-		config.SharedConfig  = c.StringSlice("shared-config")
-		config.UseSSE        = c.Bool("sse")
-		config.UseKMS        = c.IsSet("sse-kms")
-		config.KMSKeyID      = c.String("sse-kms")
-		config.SseC          = c.String("sse-c")
-		config.ACL           = c.String("acl")
-		config.Subdomain     = c.Bool("subdomain")
-		config.NoChecksum    = c.Bool("no-checksum")
-		config.UseIAM        = c.Bool("iam")
-		config.IAMHeader     = c.String("iam-header")
-		config.IAMFlavor     = c.String("iam-flavor")
-		config.IAMUrl        = c.String("iam-url")
-		config.MultipartAge  = c.Duration("multipart-age")
+		config.StorageClass = c.String("storage-class")
+		config.ColdMinSize = c.Uint64("cold-min-size")
+		config.Profile = c.String("profile")
+		config.SharedConfig = c.StringSlice("shared-config")
+		config.UseSSE = c.Bool("sse")
+		config.UseKMS = c.IsSet("sse-kms")
+		config.KMSKeyID = c.String("sse-kms")
+		config.SseC = c.String("sse-c")
+		config.ACL = c.String("acl")
+		config.Subdomain = c.Bool("subdomain")
+		config.NoChecksum = c.Bool("no-checksum")
+		config.UseIAM = c.Bool("iam")
+		config.IAMHeader = c.String("iam-header")
+		config.IAMFlavor = c.String("iam-flavor")
+		config.IAMUrl = c.String("iam-url")
+		config.MultipartAge = c.Duration("multipart-age")
 		if config.IAMFlavor != "gcp" && config.IAMFlavor != "imdsv1" {
-			panic("Unknown --iam-flavor: "+config.IAMFlavor)
+			panic("Unknown --iam-flavor: " + config.IAMFlavor)
 		}
 		listType := c.String("list-type")
 		isYandex := strings.Contains(flags.Endpoint, "yandex")
@@ -938,8 +934,8 @@
 				listType = "1"
 			}
 		}
-		config.ListV1Ext     = listType == "ext-v1"
-		config.ListV2        = listType == "2"
+		config.ListV1Ext = listType == "ext-v1"
+		config.ListV2 = listType == "2"
 
 		config.MultipartCopyThreshold = uint64(c.Int("multipart-copy-threshold")) * 1024 * 1024
 
@@ -1025,44 +1021,44 @@
 func DefaultFlags() *FlagStorage {
 	uid, gid := MyUserAndGroup()
 	return &FlagStorage{
-		DirMode:                0755,
-		FileMode:               0644,
-		CacheFileMode:          0644,
-		Uid:                    uint32(uid),
-		Gid:                    uint32(gid),
-		Setuid:                 uid,
-		Setgid:                 gid,
-		Endpoint:               "https://storage.yandexcloud.net",
-		Backend:                (&S3Config{}).Init(),
-		MemoryLimit:            1000 * 1024 * 1024,
-		EntryLimit:             100000,
-		GCInterval:             250 * 1024 * 1024,
-		MaxFlushers:            16,
-		MaxParallelParts:       8,
-		MaxParallelCopy:        16,
-		ReadAheadKB:            5 * 1024,
-		SmallReadCount:         4,
-		SmallReadCutoffKB:      128,
-		ReadAheadSmallKB:       128,
-		LargeReadCutoffKB:      20 * 1024,
-		ReadAheadLargeKB:       100 * 1024,
-		ReadAheadParallelKB:    20 * 1024,
-		ReadMergeKB:            512,
-		SinglePartMB:           5,
-		MaxMergeCopyMB:         0,
-		UidAttr:                "uid",
-		GidAttr:                "gid",
-		FileModeAttr:           "mode",
-		RdevAttr:               "rdev",
-		MtimeAttr:              "mtime",
-		SymlinkAttr:            "--symlink-target",
-		RefreshAttr:            ".invalidate",
-		StatCacheTTL:           30 * time.Second,
-		HTTPTimeout:            30 * time.Second,
-		RetryInterval:          30 * time.Second,
-		MaxDiskCacheFD:         512,
-		RefreshFilename:        ".invalidate",
-		FlushFilename:          ".fsyncdir",
+		DirMode:             0755,
+		FileMode:            0644,
+		CacheFileMode:       0644,
+		Uid:                 uint32(uid),
+		Gid:                 uint32(gid),
+		Setuid:              uid,
+		Setgid:              gid,
+		Endpoint:            "https://storage.yandexcloud.net",
+		Backend:             (&S3Config{}).Init(),
+		MemoryLimit:         1000 * 1024 * 1024,
+		EntryLimit:          100000,
+		GCInterval:          250 * 1024 * 1024,
+		MaxFlushers:         16,
+		MaxParallelParts:    8,
+		MaxParallelCopy:     16,
+		ReadAheadKB:         5 * 1024,
+		SmallReadCount:      4,
+		SmallReadCutoffKB:   128,
+		ReadAheadSmallKB:    128,
+		LargeReadCutoffKB:   20 * 1024,
+		ReadAheadLargeKB:    100 * 1024,
+		ReadAheadParallelKB: 20 * 1024,
+		ReadMergeKB:         512,
+		SinglePartMB:        5,
+		MaxMergeCopyMB:      0,
+		UidAttr:             "uid",
+		GidAttr:             "gid",
+		FileModeAttr:        "mode",
+		RdevAttr:            "rdev",
+		MtimeAttr:           "mtime",
+		SymlinkAttr:         "--symlink-target",
+		RefreshAttr:         ".invalidate",
+		StatCacheTTL:        30 * time.Second,
+		HTTPTimeout:         30 * time.Second,
+		RetryInterval:       30 * time.Second,
+		MaxDiskCacheFD:      512,
+		RefreshFilename:     ".invalidate",
+		FlushFilename:       ".fsyncdir",
 		PartSizes: []PartSizeConfig{
 			{PartSize: 5 * 1024 * 1024, PartCount: 1000},
 			{PartSize: 25 * 1024 * 1024, PartCount: 1000},
